import collections
import csv
import datetime
import glob
import hashlib
import os
import shutil
import smtplib
import string
import subprocess
import textwrap
import time
import warnings
import xml.etree.ElementTree as ElementTree
from typing import List

import bagit
import click
import pymarc
import requests
import requests.packages.urllib3.exceptions
import yaml

SPLIT_PATTERN = "|||"

# CONTEXT_SETTINGS is a click-specific config dict which allows us to define a
# prefix for the automatic environment variable option feature.
CONTEXT_SETTINGS = {"auto_envvar_prefix": "ETD_DEPOSITOR"}

# READY_SUBDIR is the name of the subdirectory under the provided processing
# directory where ETD packages are moved before they are processed.
READY_SUBDIR = "ready"

# DONE_SUBDIR is the name of the subdirectory under the provided processing
# directory where ETD packages are moved after they have been processed.
DONE_SUBDIR = "done"

# HYRAX_SUBDIR is the name of the subdirectory under the provided processing
# directory where the Hyrax import CSVs and files are created.
HYRAX_SUBDIR = "hyrax"

# FILES_SUBDIR is the name of the subdirectory under the Hyrax subdirectory
# where files are stored for Hyrax import.
FILES_SUBDIR = "files"

# MARC_SUBDIR is the name of the subdirectory under the provided processing
# directory where the MARC records for ETDs are created.
MARC_SUBDIR = "marc"

# CROSSREF_SUBDIR is the name of the subdirectory under the provided processing
# directory where the Crossref-ready metadata for ETDs are created.
CROSSREF_SUBDIR = "crossref"

# DOI_PREFIX is Carleton University Library's DOI prefix, used when minting new
# DOIs for ETDs.
DOI_PREFIX = "10.22215"

# DOI_URL_PREFIX is the prefix to add to DOIs to make them resolvable.
DOI_URL_PREFIX = "https://doi.org/"

# NAMESPACES is a dictionary of namespace prefixes to URIs, used when
# processing the FGPA provided metadata, which is in XML format.
NAMESPACES = {
    "dc": "http://purl.org/dc/elements/1.1/",
    "etdms": "http://www.ndltd.org/standards/metadata/etdms/1.1/",
}

# FLAG is a string which we assign to some attributes of the package
# if our mapping for that attribute is incomplete or unknowable.
FLAG = "FLAG"

# PackageData is a container for package data, used to create the Hyrax
# import, MARC record, and Crossref records for an ETD.
PackageData = collections.namedtuple(
    "PackageData",
    [
        "name",
        "source_identifier",
        "title",
        "creator",
        "subjects",
        "abstract",
        "publisher",
        "contributors",
        "date",
        "year",
        "language",
        "agreements",
        "degree",
        "abbreviation",
        "discipline",
        "level",
        "url",
        "doi",
        "path",
        "rights_notes",
    ],
)


class MissingFileError(Exception):
    """Raised when a required file is missing."""


class MetadataError(Exception):
    """Raised when a problem with the package metadata is encountered."""


class GetURLFailedError(Exception):
    """Raised when the Hyrax URL for an imported package can't be found."""


@click.group(context_settings=CONTEXT_SETTINGS)
@click.pass_context
@click.option(
    "--processing-directory",
    type=click.Path(
        exists=True,
        dir_okay=True,
        file_okay=False,
        resolve_path=True,
        readable=True,
        writable=True,
    ),
    required=True,
    help=(
        "The directory under which the tool will store ETD packages, "
        "MARC records, and Crossref-ready metadata."
    ),
)
def etddepositor(ctx, processing_directory):
    """
    Carleton University Library - ETD Deposit Tool
    """
    # ensure that ctx.obj exists and is a dict (in case `cli()` is called
    # by means other than the `if` block below)
    ctx.ensure_object(dict)

    ctx.obj["processing_directory"] = processing_directory


@etddepositor.command()
@click.pass_context
@click.option(
    "--inbox",
    "inbox_directory_path",
    type=click.Path(
        exists=True,
        dir_okay=True,
        file_okay=False,
        resolve_path=True,
        readable=True,
    ),
    required=True,
    help="The directory containing the ITS copies of the thesis packages.",
)
def copy(ctx, inbox_directory_path):
    """
    Copy and extract ETD packages.

    Packages in the inbox directory will be moved and unpacked into the
    processing directory.
    Packages which are already in the processing directory will be ignored.
    """

    # Copy the processing location out of the context object.
    processing_directory = ctx.obj["processing_directory"]

    # Build the package storage directories.
    ready_path = os.path.join(processing_directory, READY_SUBDIR)
    done_path = os.path.join(processing_directory, DONE_SUBDIR)

    # Does the ready subdirectory exist?
    if not os.path.isdir(ready_path):
        os.mkdir(ready_path, mode=0o770)

    # Find the packages that are already in the processing directory.
    existing_packages = [
        os.path.basename(x) for x in glob.glob(os.path.join(ready_path, "*"))
    ]
    existing_packages.extend(
        [
            os.path.basename(x)
            for x in glob.glob(os.path.join(done_path, "*", "*"))
        ]
    )

    # Find the zip archives in the inbox directory,
    # filtering out the already processed packages.
    new_package_paths = [
        path
        for path in glob.glob(os.path.join(inbox_directory_path, "*.zip"))
        if os.path.splitext(os.path.basename(path))[0] not in existing_packages
    ]

    # Extract the files from the inbox to the ready subdirectory.
    click.echo(
        f"Moving and unpacking {len(new_package_paths)} packages.",
    )
    for path in new_package_paths:
        click.echo(f"{os.path.basename(path)}: ", nl=False)
        try:
            shutil.unpack_archive(path, ready_path)
        except Exception as e:
            click.echo(f"Unable to extract {path}, {e}")
        else:
            click.echo("Done")


@etddepositor.command()
@click.pass_context
@click.option(
    "--importer",
    type=click.Path(
        exists=True,
        dir_okay=False,
        file_okay=True,
        resolve_path=True,
        executable=True,
        readable=True,
    ),
    required=True,
)
@click.option(
    "--mapping",
    "mapping_file_path",
    type=click.Path(
        exists=True,
        dir_okay=False,
        file_okay=True,
        resolve_path=True,
        readable=True,
    ),
    required=True,
)
@click.option(
    "--invalid-ok/--invalid-not-ok",
    default=False,
    help=(
        "Process packages that are not valid BagIt containers. "
        "This can be used to process packages which needed manual fixes."
    ),
)
@click.option(
    "--user-id",
    required=True,
    help="Passed as the user_id option when running the Hyrax importer.",
)
@click.option(
    "--auth-token",
    required=True,
    help="Passed as the auth_token option when running the Hyrax importer.",
)
@click.option(
    "--parent-collection-id",
    required=True,
    help="The source ID for the parent collection in Hyrax.",
)
@click.option(
    "--doi-start",
    type=int,
    default=1,
    required=True,
    help="The starting number of the incrementing part of the generated DOIs.",
)
@click.option(
    "--hyrax-host",
    required=True,
    help=(
        "The scheme and domain name of the Hyrax instance we are importing "
        "into. Passed as the url option when running the Hyrax importer and "
        "used to find the Hyrax URLs for imported works."
    ),
)
@click.option(
    "--public-hyrax-host",
    required=True,
    help=(
        "The scheme and domain name which the public uses to access the "
        "Hyrax instance we are importing into. Used to create the resource "
        "links in the Crossref and MARC metadata."
    ),
)
@click.option(
    "--smtp-host",
    required=True,
    help="The SMTP server to use when sending the email report.",
)
@click.option("--smtp-port", type=int, default=25, required=True)
@click.option(
    "--email-from",
    required=True,
    help="The 'from' address for the report email.",
)
@click.option(
    "--email-to", required=True, help="The 'to' address for the report email."
)
@click.option(
    "--outbox",
    "outbox_directory_path",
    type=click.Path(
        exists=True,
        dir_okay=True,
        file_okay=False,
        resolve_path=True,
        readable=True,
        writable=True,
    ),
    required=True,
    help="The directory where postback files for ITS will be written.",
)
def process(
    ctx,
    importer,
    mapping_file_path,
    invalid_ok,
    user_id,
    auth_token,
    parent_collection_id,
    doi_start,
    hyrax_host,
    public_hyrax_host,
    smtp_host,
    smtp_port,
    email_from,
    email_to,
    outbox_directory_path,
):
    """
    Process all packages which are awaiting work.

    Add the metadata and files to the Hyrax import, run the import,
    create MARC and Crossref ready metadata files, and send the email report.
    """

    # Copy the processing location out of the context object.
    processing_directory = ctx.obj["processing_directory"]

    # Load the mappings file.
    with open(mapping_file_path, encoding="utf-8") as mappings_file:
        mappings = yaml.load(mappings_file, Loader=yaml.FullLoader)

    # Ensure the subjects in the mappings file are properly formatted.
    for code, subject in mappings["lc_subject"].items():
        for subject_tags in subject:
            if len(subject_tags) not in [2, 4]:
                click.echo(f"The subject {code} is not formatted correctly.")
                ctx.exit(1)

    # Get a list of the package directories in the ready subdirectory.
    ready_path = os.path.join(processing_directory, READY_SUBDIR)
    packages = glob.glob(os.path.join(ready_path, "*"))

    # If there are no packages, exit early.
    if not packages:
        click.echo(f"No packages in {READY_SUBDIR} to process.")
        ctx.exit()

    # Build the timestamp, used to name subdirectories under the done, Hyrax,
    # MARC, and Crossref subdirectories to compartmentalize each import.
    ts = f"{datetime.datetime.now():%Y-%m-%d_%H-%M-%S}"

    # Build the processing location subdirectories.
    done_path = os.path.join(processing_directory, DONE_SUBDIR, ts)
    hyrax_path = os.path.join(processing_directory, HYRAX_SUBDIR, ts)
    files_path = os.path.join(hyrax_path, FILES_SUBDIR)
    marc_path = os.path.join(processing_directory, MARC_SUBDIR, ts)
    crossref_path = os.path.join(processing_directory, CROSSREF_SUBDIR, ts)

    # Create the subdirectories if they don't exist.
    os.makedirs(done_path, mode=0o770, exist_ok=True)
    for path in [files_path, marc_path, crossref_path]:
        os.makedirs(path, mode=0o775, exist_ok=True)

    # Create the import metadata.csv file and add the header.
    metadata_csv_path = os.path.join(hyrax_path, "metadata.csv")
    write_metadata_csv_header(metadata_csv_path)

    hyrax_import_packages, pre_import_failure_log = create_hyrax_import(
        packages,
        metadata_csv_path,
        files_path,
        invalid_ok,
        parent_collection_id,
        doi_start,
        mappings,
    )

    click.echo("Running Bulkrax importer.")
    subprocess.run(
        [
            importer,
            "--name",
            f"ETD-Deposit-{ts}",
            "--parser_klass",
            "Bulkrax::CsvParser",
            "--commit",
            "Create and Import",
            "--import_file_path",
            metadata_csv_path,
            "--user_id",
            user_id,
            "--auth_token",
            auth_token,
            "--url",
            hyrax_host,
        ]
    )

    (
        completed_packages,
        crossref_et,
        post_import_failure_log,
    ) = post_import_processing(
        hyrax_import_packages, hyrax_host, public_hyrax_host, marc_path
    )

    click.echo("Writing complete Crossref file: ", nl=False)
    crossref_file_path = os.path.join(
        crossref_path, f"{ datetime.date.today().isoformat()}-crossref.xml"
    )
    crossref_et.write(
        crossref_file_path, encoding="utf-8", xml_declaration=True
    )
    click.echo("Done")

    click.echo("Creating MARC archive: ", nl=False)
    marc_archive_path = os.path.join(
        processing_directory,
        MARC_SUBDIR,
        f"{ datetime.date.today().isoformat()}-marc-archive.zip",
    )
    # make_archive doesn't want the archive extension.
    shutil.make_archive(marc_archive_path[:-4], "zip", marc_path)
    click.echo("Done")

    click.echo("Writing postback files: ", nl=False)
    for package in completed_packages:
        try:
            with open(
                os.path.join(
                    outbox_directory_path, package.name + "_postback.txt"
                ),
                "w",
            ) as postback:
                time_now = (
                    datetime.datetime.now()
                    .replace(second=0, microsecond=0)
                    .isoformat()
                )
                postback.write(
                    "{}||{}||1||{}".format(package.name, time_now, package.url)
                )
        except Exception as e:
            err_msg = f"Error writing postback file for {package.name}, {e}."
            click.echo(err_msg)
            post_import_failure_log.append(f"{err_msg}")
    click.echo("Done")

    click.echo("Sending report email: ", nl=False)
    send_email_report(
        completed_packages,
        pre_import_failure_log + post_import_failure_log,
        marc_archive_path,
        crossref_file_path,
        smtp_host,
        smtp_port,
        email_from,
        email_to,
    )
    click.echo("Done")

    click.echo("Moving processed packages to done subdirectory: ", nl=False)
    for package in completed_packages:
        shutil.move(package.path, done_path)
    click.echo("Done")


def write_metadata_csv_header(metadata_csv_path):
    """Write the header columns to the Hyrax import metadata CSV file."""
    header_columns = [
        "source_identifier",
        "model",
        "title",
        "creator",
        "identifier",
        "subject",
        "abstract",
        "publisher",
        "contributor",
        "date_created",
        "language",
        "agreement",
        "degree",
        "degree_discipline",
        "degree_level",
        "resource_type",
        "parents",
        "file",
        "rights_notes",
    ]

    with open(
        metadata_csv_path, "w", newline="", encoding="utf-8"
    ) as metadata_csv_file:
        csv_writer = csv.writer(metadata_csv_file)

        csv_writer.writerow(header_columns)


def create_hyrax_import(
    packages,
    metadata_csv_path,
    files_path,
    invalid_ok,
    parent_collection_id,
    doi_start,
    mappings,
):
    """Process each package to create the Hyrax import."""

    # Package data for packages which have been added to Hyrax import.
    hyrax_import_packages = []

    # A list of packages which failed during processing.
    failure_log: List[str] = []

    # Start the doi_ident counter at the provided doi_start number.
    doi_ident = doi_start

    click.echo(f"Processing {len(packages)} packages to create Hyrax import.")
    for package_path in packages:
        name = os.path.basename(package_path)
        click.echo(f"{name}: ", nl=False)

        # Is the BagIt container valid? This will catch bit-rot errors early.
        if not bagit.Bag(package_path).is_valid() and not invalid_ok:
            err_msg = "Invalid BagIt."
            click.echo(err_msg)
            failure_log.append(f"{name}: {err_msg}")
            continue

        try:
            permissions_path = os.path.join(
                package_path,
                "data",
                "meta",
                f"{name}_permissions_meta.txt",
            )
            with open(
                permissions_path, "r", encoding="utf-8"
            ) as permissions_file:
                permissions_file_content = permissions_file.readlines()
            # We pass a list of lines here instead of a file handle to
            # make unit testing easier.
            agreements = process_embargo_and_agreements(
                permissions_file_content, mappings
            )

            package_metadata_xml_path = os.path.join(
                package_path, "data", "meta", f"{name}_etdms_meta.xml"
            )
            package_metadata_xml = ElementTree.parse(package_metadata_xml_path)
            package_data = create_package_data(
                package_metadata_xml,
                name,
                doi_ident,
                agreements,
                package_path,
                mappings,
            )
            package_files = copy_package_files(
                package_data, package_path, files_path
            )
            add_to_csv(
                metadata_csv_path,
                package_data,
                parent_collection_id,
                package_files,
            )
        except ElementTree.ParseError as e:
            err_msg = f"Error parsing XML, {e}."
            click.echo(err_msg)
            failure_log.append(f"{name}: {err_msg}")
        except MissingFileError as e:
            err_msg = f"Required file is missing, {e}."
            click.echo(err_msg)
            failure_log.append(f"{name}: {err_msg}")
        except MetadataError as e:
            err_msg = f"Metadata error, {e}."
            click.echo(err_msg)
            failure_log.append(f"{name}: {err_msg}")
        else:
            doi_ident += 1
            hyrax_import_packages.append(package_data)
            click.echo("Done")

    return hyrax_import_packages, failure_log


def process_embargo_and_agreements(content_lines, mappings):
    """Process the embargo and agreements metadata file.

    The package's permissions metadata must state that the embargo period has
    passed and that the student has signed the required agreements.

    Return a list of identifiers to signed agreements.
    """

    # The list of identifiers (term ids).
    agreements = []

    for line in content_lines:
        line = line.strip()
        if line.startswith(("Student ID", "Thesis ID")):
            continue
        elif line.startswith("Embargo Expiry"):
            current_date = datetime.date.today()
            expiry_date = line.split(" ")[2]
            embargo_date = embargo_string_to_datetime(expiry_date)
            if current_date < embargo_date:
                raise MetadataError(
                    f"the embargo date of {embargo_date} has not passed"
                )
            continue
        elif any(line.startswith(name) for name in mappings["agreements"]):
            line_split = line.split("||")
            if line_split[0] not in mappings["agreements"]:
                raise MetadataError(f"{line} is invalid")
            agreement = mappings["agreements"][line_split[0]]
            signed = line_split[2] == "Y"
            if agreement["required"] and not signed:
                raise MetadataError(f"{line} is required but not signed")
            if signed:
                agreements.append(agreement["identifier"])
            continue
        raise MetadataError(
            f"{line} was not expected in the permissions document"
        )

    return agreements


def embargo_string_to_datetime(embargo):
    """Return the date representation of the embargo."""

    month_to_int = {
        "JAN": "1",
        "FEB": "2",
        "MAR": "3",
        "APR": "4",
        "MAY": "5",
        "JUN": "6",
        "JUL": "7",
        "AUG": "8",
        "SEP": "9",
        "OCT": "10",
        "NOV": "11",
        "DEC": "12",
    }
    embargo_split = embargo.split("-")
    try:
        month_number = month_to_int[embargo_split[1]]
        formatted_date = (
            f"{embargo_split[0]}/{month_number}/20{embargo_split[2]}"
        )
        return datetime.datetime.strptime(formatted_date, "%d/%m/%Y").date()
    except (IndexError, ValueError):
        raise MetadataError(f"embargo date {embargo} could not be processed")


def create_package_data(
    package_metadata_xml, name, doi_ident, agreements, package_path, mappings
):
    """Extract the package data from the package XML."""

    source_identifier = hashlib.sha256(name.encode("utf-8")).hexdigest()

    root = package_metadata_xml.getroot()

    title = root.findtext("dc:title", default="", namespaces=NAMESPACES)
    title = title.strip()
    if title == "":
        raise MetadataError("title tag is missing")

    creator = root.findtext("dc:creator", default="", namespaces=NAMESPACES)
    creator = creator.strip()
    if creator == "":
        raise MetadataError("creator tag is missing")

    subject_elements = root.findall("dc:subject", namespaces=NAMESPACES)
    subjects = process_subjects(subject_elements, mappings)

    description = root.findtext(
        "dc:description", default="", namespaces=NAMESPACES
    )
    description = process_description(description)

    publisher = root.findtext(
        "dc:publisher", default="", namespaces=NAMESPACES
    )
    publisher = publisher.strip()
    if publisher == "":
        publisher = "Carleton University"

    contributor_elements = root.findall(
        "dc:contributor", namespaces=NAMESPACES
    )
    contributors = process_contributors(contributor_elements)

    date = root.findtext("dc:date", default="", namespaces=NAMESPACES)
    date, year = process_date(date)

    language = root.findtext("dc:language", default="", namespaces=NAMESPACES)
    language = process_language(language)

    degree = root.findtext(
        "etdms:degree/etdms:name", default="", namespaces=NAMESPACES
    )
    degree = process_degree(degree)

    abbreviation = process_degree_abbreviation(degree, mappings)

    rights_notes = root.findtext(
        "dc:rights_notes", default="", namespaces=NAMESPACES
    )

    rights_notes = rights_notes.replace(rights_notes, "")
    if rights_notes == "":
        rights_notes = (
            f"Copyright © {year} the author(s). Theses may be used for "
            "non-commercial research, educational, or related academic "
<<<<<<< HEAD
            "purposes only. Such uses include personal study, research, " 
            "scholarship, and teaching. Theses may only be shared by "
            "linking to Carleton University Institutional Repository and no "
            "part may be used without proper attribution to the author. No "
            "part may be used for commercial purposes directly or "
=======
            "purposes only. Such uses include personal study, distribution to "
            "students, research and scholarship. Theses may only be shared by "
            "linking to the Carleton University Institutional Repository and "
            "no part may be copied without proper attribution to the author; "
            "no part may be used for commercial purposes directly or "
>>>>>>> f6ff8028
            "indirectly via a for-profit platform; no adaptation or "
            "derivative works are permitted without consent from the "
            "copyright owner."
        )

    discipline = root.findtext(
        "etdms:degree/etdms:discipline", default="", namespaces=NAMESPACES
    )
    discipline = process_degree_discipline(discipline, mappings)

    level = root.findtext(
        "etdms:degree/etdms:level", default="", namespaces=NAMESPACES
    )
    level = process_degree_level(level)

    doi = f"{DOI_PREFIX}/etd/{year}-{doi_ident}"

    return PackageData(
        name=name,
        source_identifier=source_identifier,
        title=title,
        creator=creator,
        subjects=subjects,
        abstract=description,
        publisher=publisher,
        contributors=contributors,
        date=date,
        year=year,
        agreements=agreements,
        language=language,
        degree=degree,
        abbreviation=abbreviation,
        discipline=discipline,
        level=level,
        url="",
        doi=doi,
        path=package_path,
        rights_notes=rights_notes,
    )


def process_subjects(subject_elements, mappings):
    subjects = []
    for subject_element in subject_elements:
        subject_code = subject_element.text.strip()
        if subject_code in mappings["lc_subject"]:
            for subject_tags in mappings["lc_subject"][subject_code]:
                subjects.append(subject_tags)
    deduplicated_subjects = []
    for subject in subjects:
        if subject not in deduplicated_subjects:
            deduplicated_subjects.append(subject)
    return deduplicated_subjects


def process_description(description):
    return description.replace("\n", " ").replace("\r", "").strip()


def process_contributors(contributor_elements):
    contributors = []
    for contributor_element in contributor_elements:
        name = contributor_element.text.strip()
        role = contributor_element.get("role", "")
        if role:
            # Uppercase the first character of the role.
            role = role[0].upper() + role[1:]
            contributors.append(f"{name} ({role})")
        else:
            contributors.append(name)
    return contributors


def process_date(date):
    """Check date is properly formatted, return the date and year as strings"""

    date = date.strip()
    if not date:
        raise MetadataError("date tag is missing")
    try:
        # This strptime call validates the date, and we can pull out the year.
        year = str(datetime.datetime.strptime(date, "%Y-%m-%d").year)
    except ValueError:
        raise MetadataError(f"date value {date} is not properly formatted")
    return date, year


def process_language(language):
    language = language.strip()
    if language == "fre" or language == "fra":
        return "fra"
    elif language == "ger" or language == "deu":
        return "deu"
    elif language == "spa":
        return "spa"
    elif language == "eng" or language == "":
        return "eng"
    else:
        raise MetadataError(f"unexpected language {language} found.")


def process_degree(degree):
    degree = degree.strip()
    if degree == "Master of Architectural Stud":
        return "Master of Architectural Studies"
    elif degree == "Master of Information Tech":
        return "Master of Information Technology"
    elif degree == "":
        return FLAG
    return degree


def process_degree_abbreviation(degree, mappings):
    return mappings["abbreviation"].get(degree, FLAG)


def process_degree_discipline(discipline, mappings):
    discipline = discipline.strip()
    return mappings["discipline"].get(discipline, FLAG)


def process_degree_level(level):
    level = level.strip()
    if not level:
        raise MetadataError("degree level is missing")
    if level == "0":
        raise MetadataError("received undergraduate work, degree level is 0")
    if level != "1" and level != "2":
        raise MetadataError("invalid degree level")
    return level


def copy_package_files(package_data, package_path, files_path):
    thesis_file_name = copy_thesis_pdf(package_data, package_path, files_path)
    supplemental_path = os.path.join(package_path, "data", "supplemental")
    if os.path.isdir(supplemental_path):
        archive_file_name = f"{thesis_file_name[:-4]}-supplemental.zip"
        archive_path = os.path.join(files_path, archive_file_name)
        shutil.make_archive(archive_path[:-4], "zip", supplemental_path)
        return thesis_file_name, archive_file_name
    return (thesis_file_name,)


def copy_thesis_pdf(package_data, package_path, files_path):
    # ASSUMPTION: The file main thesis will always be a .pdf file.
    file_paths_in_data = glob.glob(os.path.join(package_path, "data", "*pdf"))

    largest_file_size = 0
    thesis_file_path = None

    # Because the files names are not consistent, get
    # the largest file ending in .pdf. Not foolproof.
    for potential_file_path in file_paths_in_data:
        size = os.path.getsize(potential_file_path)
        if size > largest_file_size:
            thesis_file_path = potential_file_path
            largest_file_size = size

    if not thesis_file_path:
        raise MetadataError("could not find pdf file")

    # We want an short pdf file name.
    # The first part is the creator name, simplified.
    dest_file_name = (
        package_data.creator.lower().replace(" ", "-").replace(",", "-")
    )

    # Add the double hyphen delimiter.
    dest_file_name += "--"

    # The second part is the title.
    # Adds new words to the filename from the title, but stop after 40
    # characters.
    ascii_letters_digits = string.ascii_letters + string.digits
    title_words = []
    title_words_len = 0
    for title_word in package_data.title.split():
        title_word_filtered = "".join(
            filter(lambda x: x in ascii_letters_digits, title_word)
        )
        if len(dest_file_name) + title_words_len > 120:
            break
        else:
            title_words.append(title_word_filtered)
            title_words_len += len(title_word_filtered)

    dest_file_name += "-".join(title_words)
    dest_file_name = dest_file_name.lower()
    dest_file_name += ".pdf"
    dest_path = os.path.join(files_path, dest_file_name)

    shutil.copy2(thesis_file_path, dest_path)
    return dest_file_name


def add_to_csv(
    metadata_csv_path, package_data, parent_collection_id, package_files
):
    """Writes the package metadata to the Hyrax import CSV."""

    row = [
        package_data.source_identifier,
        "Etd",
        package_data.title,
        package_data.creator,
        f"DOI: {DOI_URL_PREFIX}{package_data.doi}",
        create_csv_subject(package_data.subjects),
        package_data.abstract,
        package_data.publisher,
        SPLIT_PATTERN.join(package_data.contributors),
        package_data.date,
        package_data.language,
        SPLIT_PATTERN.join(package_data.agreements),
        f"{package_data.degree} ({package_data.abbreviation})",
        package_data.discipline,
        package_data.level,
        "Thesis",
        parent_collection_id,
        SPLIT_PATTERN.join(package_files),
        package_data.rights_notes,
    ]

    with open(
        metadata_csv_path, "a", newline="", encoding="utf-8"
    ) as metadata_csv_file:
        csv_writer = csv.writer(metadata_csv_file)
        csv_writer.writerow(row)


def create_csv_subject(subjects):
    csv_subjects = []
    for subject_tags in subjects:
        a_text = subject_tags[1]
        a_text = a_text.replace(".", "")
        csv_subject = a_text
        if len(subject_tags) == 4:
            x_text = subject_tags[3]
            x_text = x_text.replace(".", "")
            csv_subject = f"{csv_subject} -- {x_text}"
        csv_subjects.append(csv_subject)
    return SPLIT_PATTERN.join(csv_subjects)


def post_import_processing(
    hyrax_import_packages, hyrax_host, public_hyrax_host, marc_path
):

    # Package data for packages which have been successfully imported
    # into Hyrax.
    completed_packages = []

    # Create the ElementTree and body element which will be used to create the
    # Crossref XML.
    crossref_et, body_element = create_crossref_etree()

    # A list of packages which failed during processing.
    failure_log: List[str] = []

    click.echo(
        f"Post-import processing for {len(hyrax_import_packages)} packages."
    )

    for package_data in hyrax_import_packages:
        click.echo(f"{package_data.name}: ")
        try:
            package_data_with_url = add_url(
                package_data, hyrax_host, public_hyrax_host
            )
            create_marc_record(package_data_with_url, marc_path)
            body_element.append(
                create_dissertation_element(package_data_with_url)
            )
        except GetURLFailedError:
            err_msg = "Link not found in Hyrax."
            click.echo(err_msg)
            failure_log.append(f"{package_data.name}: {err_msg}")
        except pymarc.exceptions.PymarcException as e:
            err_msg = f"MARC error {e}"
            click.echo(err_msg)
            failure_log.append(f"{package_data.name}: {err_msg}")
        else:
            completed_packages.append(package_data_with_url)
            click.echo("Done")

    return completed_packages, crossref_et, failure_log


def add_url(package_data, hyrax_host, public_hyrax_host):
    for wait in range(30):
        sleep_time = wait * wait
        if sleep_time > 0:
            click.echo(f"Waiting {sleep_time} seconds.")
        time.sleep(sleep_time)
        with warnings.catch_warnings():
            warnings.simplefilter(
                "ignore", requests.packages.urllib3.exceptions.SecurityWarning
            )
            search_url = (
                f"{hyrax_host}/catalog.json"
                f"?f[source_tesim][]={package_data.source_identifier}"
            )
            click.echo(f"Checking {search_url} for ETD in Hyrax.")
            resp = requests.get(search_url)
        if resp.status_code == 200:
            json = resp.json()
            for doc in json["response"]["docs"]:
                if (
                    "source_tesim" in doc
                    and doc["source_tesim"][0]
                    == package_data.source_identifier
                ):
                    work_id = doc["id"]
                    return package_data._replace(
                        url=f"{public_hyrax_host}/concern/works/{work_id}"
                    )
        else:
            click.echo(
                f"{package_data.source_identifier}"
                " not found in catalog.json, retrying."
            )
    raise GetURLFailedError


def create_marc_record(package_data, marc_path):
    """
    Create a MARC encoded record for an ETD package
    """
    subtitle = ""

    if ":" in package_data.title:
        split_title = package_data.title.split(":", 1)
        processed_title = split_title[0].strip() + " :"
        subtitle = split_title[1].strip()
        if subtitle[-1] != ".":
            subtitle = subtitle + "."
    else:
        processed_title = package_data.title.strip()
        if processed_title[-1] != ".":
            processed_title = processed_title + "."

    title_field = pymarc.Field(
        tag="245",
        indicators=["1", "0"],
        subfields=[
            "a",
            processed_title,
        ],
    )

    if subtitle != "":
        title_field.add_subfield("b", subtitle)

    processed_author = package_data.creator.strip()
    if processed_author[-1] != "-":
        processed_author = processed_author + ","

    today = datetime.date.today()

    record = pymarc.Record(force_utf8=True, leader="     nam a22     4i 4500")
    record.add_field(
        pymarc.Field(
            tag="006",
            data="m     o  d        ",
        )
    )
    record.add_field(
        pymarc.Field(
            tag="007",
            data="cr || ||||||||",
        )
    )
    record.add_field(
        pymarc.Field(
            tag="008",
            data="{}s{}    onca||||omb|| 000|0 eng d".format(
                today.strftime("%y%m%d"), package_data.year
            ),
        )
    )
    record.add_field(
        pymarc.Field(
            tag="040",
            indicators=[" ", " "],
            subfields=[
                "a",
                "CaOOCC",
                "b",
                "eng",
                "e",
                "rda",
                "c",
                "CaOOCC",
            ],
        )
    )
    record.add_field(
        pymarc.Field(
            tag="100",
            indicators=["1", " "],
            subfields=[
                "a",
                processed_author,
                "e",
                "author.",
            ],
        )
    )
    record.add_field(title_field)
    record.add_field(
        pymarc.Field(
            tag="264",
            indicators=[" ", "1"],
            subfields=["a", "Ottawa,", "c", package_data.year],
        )
    )
    record.add_field(
        pymarc.Field(
            tag="264",
            indicators=[" ", "4"],
            subfields=["c", "\u00A9" + package_data.year],
        )
    )
    record.add_field(
        pymarc.Field(
            tag="300",
            indicators=[" ", " "],
            subfields=["a", "1 online resource :", "b", "illustrations"],
        )
    )
    record.add_field(
        pymarc.Field(
            tag="336",
            indicators=[" ", " "],
            subfields=[
                "a",
                "text",
                "b",
                "txt",
                "2",
                "rdacontent",
            ],
        )
    )
    record.add_field(
        pymarc.Field(
            tag="337",
            indicators=[" ", " "],
            subfields=[
                "a",
                "computer",
                "b",
                "c",
                "2",
                "rdamedia",
            ],
        )
    )
    record.add_field(
        pymarc.Field(
            tag="338",
            indicators=[" ", " "],
            subfields=[
                "a",
                "online resource",
                "b",
                "cr",
                "2",
                "rdacarrier",
            ],
        )
    )
    record.add_field(
        pymarc.Field(
            tag="502",
            indicators=[" ", " "],
            subfields=[
                "a",
                "Thesis ("
                + package_data.abbreviation
                + ") - Carleton University, "
                + package_data.year
                + ".",
            ],
        )
    )
    record.add_field(
        pymarc.Field(
            tag="504",
            indicators=[" ", " "],
            subfields=["a", "Includes bibliographical references."],
        )
    )
    record.add_field(
        pymarc.Field(
            tag="540",
            indicators=[" ", " "],
            subfields=[
                "a",
                (
                    "Licensed through author open access agreement. "
                    "Commercial use prohibited without author's consent."
                ),
            ],
        )
    )
    record.add_field(
        pymarc.Field(
            tag="591",
            indicators=[" ", " "],
            subfields=["a", "e-thesis deposit", "9", "LOCAL"],
        )
    )
    for subject_tags in package_data.subjects:
        record.add_field(
            pymarc.Field(
                tag="650", indicators=[" ", "0"], subfields=subject_tags
            )
        )
    record.add_field(
        pymarc.Field(
            tag="710",
            indicators=["2", " "],
            subfields=[
                "a",
                "Carleton University.",
                "k",
                "Theses and Dissertations.",
                "g",
                package_data.discipline + ".",
            ],
        )
    )
    record.add_field(
        pymarc.Field(
            tag="856",
            indicators=["4", "0"],
            subfields=[
                "u",
                f"{DOI_URL_PREFIX}{package_data.doi}",
                "z",
                (
                    "Free Access "
                    "(Carleton University Institutional Repository Full Text)"
                ),
            ],
        )
    )
    record.add_field(
        pymarc.Field(
            tag="979",
            indicators=[" ", " "],
            subfields=[
                "a",
                "MARC file generated {} on ETD Depositor".format(
                    today.isoformat()
                ),
                "9",
                "LOCAL",
            ],
        )
    )

    with open(
        os.path.join(marc_path, package_data.name + "_marc.mrc"), "wb"
    ) as marc_file:
        marc_file.write(record.as_marc())


def create_crossref_etree():
    doi_batch = ElementTree.Element(
        "doi_batch",
        attrib={
            "version": "4.4.1",
            "xmlns": "http://www.crossref.org/schema/4.4.1",
            "xmlns:xsi": "http://www.w3.org/2001/XMLSchema-instance",
            "xsi:schemaLocation": (
                "http://www.crossref.org/schema/4.4.1 "
                "http://www.crossref.org/schemas/crossref4.4.1.xsd"
            ),
        },
    )

    head = ElementTree.SubElement(doi_batch, "head")
    doi_batch_id = ElementTree.SubElement(head, "doi_batch_id")
    doi_batch_id.text = str(int(time.time()))
    timestamp = ElementTree.SubElement(head, "timestamp")
    timestamp.text = f"{time.time()*1e7:.0f}"

    depositor = ElementTree.SubElement(head, "depositor")
    depositor_name = ElementTree.SubElement(depositor, "depositor_name")
    depositor_name.text = "Carleton University Library"
    email_address = ElementTree.SubElement(depositor, "email_address")
    email_address.text = "doi@library.carleton.ca"

    registrant = ElementTree.SubElement(head, "registrant")
    registrant.text = "Carleton University"
    body = ElementTree.SubElement(doi_batch, "body")

    tree = ElementTree.ElementTree(doi_batch)
    return tree, body


def create_dissertation_element(package_data):
    dissertation = ElementTree.Element("dissertation")

    person_name = ElementTree.SubElement(
        dissertation,
        "person_name",
        attrib={"contributor_role": "author", "sequence": "first"},
    )
    # Unfortunately, Crossref still expects first and last name.
    split_name = package_data.creator.split(",")
    surname_text = split_name[0].strip()
    if len(split_name) == 2:
        given_name_text = split_name[1].strip()
    else:
        given_name_text = ""
    given_name = ElementTree.SubElement(person_name, "given_name")
    given_name.text = given_name_text
    surname = ElementTree.SubElement(person_name, "surname")
    surname.text = surname_text

    titles = ElementTree.SubElement(dissertation, "titles")
    title = ElementTree.SubElement(titles, "title")
    title.text = package_data.title

    approval_date = ElementTree.SubElement(
        dissertation, "approval_date", attrib={"media_type": "online"}
    )
    year = ElementTree.SubElement(approval_date, "year")
    year.text = package_data.year

    institution = ElementTree.SubElement(dissertation, "institution")
    institution_name = ElementTree.SubElement(institution, "institution_name")
    institution_name.text = "Carleton University"
    institution_place = ElementTree.SubElement(
        institution, "institution_place"
    )
    institution_place.text = "Ottawa, Ontario"

    degree = ElementTree.SubElement(dissertation, "degree")
    degree.text = package_data.degree

    doi_data = ElementTree.SubElement(dissertation, "doi_data")
    doi = ElementTree.SubElement(doi_data, "doi")
    doi.text = package_data.doi
    resource = ElementTree.SubElement(doi_data, "resource")
    resource.text = package_data.url

    return dissertation


def send_email_report(
    completed_packages,
    failure_log,
    marc_archive_path,
    crossref_file_path,
    smtp_host,
    smtp_port,
    email_from,
    email_to,
):
    """Send the email report of completed and failed packages.

    This function also attaches the MARC archive and Crossref file."""

    from email.message import EmailMessage

    msg = EmailMessage()

    msg["From"] = email_from
    msg["To"] = email_to
    msg["Subject"] = (
        f"ETD Depositor Report - {len(completed_packages)} processed, "
        f"{len(failure_log)} failed"
    )

    contents = (
        "ETD Depository Report - Run on "
        f"{datetime.date.today().isoformat()}.\n\n"
    )
    contents += f"{len(completed_packages)} completed packages.\n"
    for package_data in completed_packages:
        short_title = textwrap.shorten(
            package_data.title, 40, placeholder="..."
        )
        contents += (
            f"{package_data.creator} - {short_title} {package_data.url}"
        )
        if package_data.degree is FLAG:
            contents += " Degree is flagged."
        if package_data.abbreviation is FLAG:
            contents += " Degree abbreviation is flagged."
        if package_data.discipline is FLAG:
            contents += " Degree discipline is flagged."
        if "$" in package_data.abstract:
            contents += " Abstract contains '$', LaTeX codes?"
        if "\\" in package_data.abstract:
            contents += " Abstract contains '\\', LaTeX codes?"
        if "\uFFFD" in package_data.title:
            contents += " Title contains replacement character."
        if "\uFFFD" in package_data.creator:
            contents += " Creator contains replacement character."
        if "\uFFFD" in package_data.abstract:
            contents += " Abstract contains replacement character."
        if "\uFFFD" in str(package_data.contributors):
            contents += " Contributors contains replacement character."
        contents += "\n"
    contents += "\n"
    contents += f"{len(failure_log)} failed packages.\n"
    for line in failure_log:
        contents += f"{line}\n"

    msg.set_content(contents)

    with open(marc_archive_path, "rb") as marc_archive_file:
        marc_archive_data = marc_archive_file.read()
    msg.add_attachment(
        marc_archive_data,
        maintype="application",
        subtype="zip",
        filename=os.path.basename(marc_archive_path),
    )

    with open(crossref_file_path, "rb") as crossref_file:
        crossref_file_data = crossref_file.read()
    msg.add_attachment(
        crossref_file_data,
        maintype="application",
        subtype="xml",
        filename=os.path.basename(crossref_file_path),
    )

    server = smtplib.SMTP(smtp_host, smtp_port)
    server.send_message(msg)
    server.quit()


if __name__ == "__main__":
    etddepositor(obj={})<|MERGE_RESOLUTION|>--- conflicted
+++ resolved
@@ -730,19 +730,11 @@
         rights_notes = (
             f"Copyright © {year} the author(s). Theses may be used for "
             "non-commercial research, educational, or related academic "
-<<<<<<< HEAD
-            "purposes only. Such uses include personal study, research, " 
-            "scholarship, and teaching. Theses may only be shared by "
-            "linking to Carleton University Institutional Repository and no "
-            "part may be used without proper attribution to the author. No "
-            "part may be used for commercial purposes directly or "
-=======
             "purposes only. Such uses include personal study, distribution to "
             "students, research and scholarship. Theses may only be shared by "
             "linking to the Carleton University Institutional Repository and "
             "no part may be copied without proper attribution to the author; "
             "no part may be used for commercial purposes directly or "
->>>>>>> f6ff8028
             "indirectly via a for-profit platform; no adaptation or "
             "derivative works are permitted without consent from the "
             "copyright owner."
